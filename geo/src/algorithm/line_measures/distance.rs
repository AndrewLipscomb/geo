/// Calculate the minimum distance between two geometries.
pub trait Distance<F, Origin, Destination> {
    /// Note that not all implementations support all geometry combinations, but at least `Point` to `Point`
    /// is supported.
    /// See [specific implementations](#implementors) for details.
    ///
    /// # Units
    ///
    /// - `origin`, `destination`: geometry where the units of x/y depend on the trait implementation.
    /// - returns: depends on the trait implementation.
<<<<<<< HEAD
    fn distance(&self, origin: Origin, destination: Destination) -> F;
=======
    ///
    /// # Examples
    ///
    /// ```
    /// use geo::{Haversine, Euclidean, Distance, Point};
    /// let p1: Point = Point::new(0.0, 0.0);
    /// let p2: Point = Point::new(0.0, 2.0);
    ///
    /// assert_eq!(Euclidean::distance(p1, p2), 2.0);
    ///
    /// // The units of the output depend on the metric space.
    /// // In the case of [`Haversine`], it's meters.
    /// // See the documentation for each metric space for details.
    /// assert_eq!(Haversine::distance(p1, p2).round(), 222_390.0);
    /// ```
    fn distance(origin: Origin, destination: Destination) -> F;
>>>>>>> 68813596
}<|MERGE_RESOLUTION|>--- conflicted
+++ resolved
@@ -8,9 +8,6 @@
     ///
     /// - `origin`, `destination`: geometry where the units of x/y depend on the trait implementation.
     /// - returns: depends on the trait implementation.
-<<<<<<< HEAD
-    fn distance(&self, origin: Origin, destination: Destination) -> F;
-=======
     ///
     /// # Examples
     ///
@@ -26,6 +23,5 @@
     /// // See the documentation for each metric space for details.
     /// assert_eq!(Haversine::distance(p1, p2).round(), 222_390.0);
     /// ```
-    fn distance(origin: Origin, destination: Destination) -> F;
->>>>>>> 68813596
+    fn distance(&self, origin: Origin, destination: Destination) -> F;
 }