use crate::{CoordFloat, Point};

/// Interpolate a `Point` along a line between two existing points
pub trait InterpolatePoint<F: CoordFloat> {
    /// Returns a new Point along a line between two existing points.
    ///
    /// See [specific implementations](#implementors) for details.
    ///
    /// # Examples
    ///
    /// ```
    /// # use approx::assert_relative_eq;
    /// use geo::{Haversine, Euclidean, InterpolatePoint, Point};
    ///
    /// let p1: Point = Point::new(0.0, 0.0);
    /// let p2: Point = Point::new(0.0, 2.0);
    ///
    /// assert_relative_eq!(Euclidean::point_at_distance_between(p1, p2, 0.5), Point::new(0.0, 0.5));
    ///
    /// // The units of the argument depend on the metric space.
    /// // In the case of [`Haversine`], it's meters.
    /// // See the documentation for each metric space for details.
    /// assert_relative_eq!(Haversine::point_at_distance_between(p1, p2, 111_111.0), Point::new(0.0, 0.9992438493379715));
    /// ```
    fn point_at_distance_between(
        &self,
        start: Point<F>,
        end: Point<F>,
        distance_from_start: F,
    ) -> Point<F>;

    /// Returns a new Point along a line between two existing points.
    ///
    /// See [specific implementations](#implementors) for details.
<<<<<<< HEAD
    fn point_at_ratio_between(
        &self,
        start: Point<F>,
        end: Point<F>,
        ratio_from_start: F,
    ) -> Point<F>;
=======
    ///
    /// # Examples
    ///
    /// ```
    /// # use approx::assert_relative_eq;
    /// use geo::{Haversine, Euclidean, InterpolatePoint, Point};
    /// let p1: Point = Point::new(0.0, 0.0);
    /// let p2: Point = Point::new(20.0, 20.0);
    ///
    /// assert_relative_eq!(Euclidean::point_at_ratio_between(p1, p2, 0.5), Point::new(10.0, 10.0));
    /// assert_relative_eq!(Haversine::point_at_ratio_between(p1, p2, 0.5), Point::new(9.685895184381804, 10.150932342575631));
    /// ```
    fn point_at_ratio_between(start: Point<F>, end: Point<F>, ratio_from_start: F) -> Point<F>;
>>>>>>> 68813596

    /// Interpolates `Point`s along a line between `start` and `end`.
    ///
    /// See [specific implementations](#implementors) for details.
    ///
    /// As many points as necessary will be added such that the distance between points
    /// never exceeds `max_distance`. If the distance between start and end is less than
    /// `max_distance`, no additional points will be included in the output.
    ///
    /// `include_ends`: Should the start and end points be included in the output?
    ///
    /// # Examples
    ///
    /// ```
    /// # use approx::assert_relative_eq;
    /// use geo::{Haversine, Euclidean, InterpolatePoint, Point, MultiPoint, LineString, wkt};
    /// let p1: Point = Point::new(0.0, 0.0);
    /// let p2: Point = Point::new(0.0, 2.0);
    ///
    /// let intermediate_points: Vec<Point> = Euclidean::points_along_line(p1, p2, 0.5, false).collect();
    /// let multi_point = MultiPoint(intermediate_points);
    /// assert_relative_eq!(multi_point, wkt!(MULTIPOINT(0. 0.5,0. 1.,0. 1.5)));
    ///
    /// // The units of the argument depend on the metric space.
    /// // In the case of [`Haversine`], it's meters.
    /// // See the documentation for each metric space for details.
    /// let intermediate_points: Vec<Point> = Haversine::points_along_line(p1, p2, 55_555.0, false).collect();
    /// let multi_point = MultiPoint(intermediate_points);
    /// assert_relative_eq!(multi_point, wkt!(MULTIPOINT(0. 0.4,0. 0.8,0. 1.2,0. 1.6)));
    /// ```
    fn points_along_line(
        &self,
        start: Point<F>,
        end: Point<F>,
        max_distance: F,
        include_ends: bool,
    ) -> impl Iterator<Item = Point<F>>;
}

#[cfg(test)]
mod tests {
    use crate::{Euclidean, Geodesic, Haversine, InterpolatePoint, Point, Rhumb};

    #[test]
    fn point_at_ratio_between_line_ends() {
        let start = Point::new(0.0, 0.0);
        let end = Point::new(1.0, 1.0);

        let ratio = 0.0;
        assert_eq!(Haversine.point_at_ratio_between(start, end, ratio), start);
        assert_eq!(Euclidean.point_at_ratio_between(start, end, ratio), start);
        assert_eq!(Geodesic.point_at_ratio_between(start, end, ratio), start);
        assert_eq!(Rhumb.point_at_ratio_between(start, end, ratio), start);

        let ratio = 1.0;
        assert_eq!(Haversine.point_at_ratio_between(start, end, ratio), end);
        assert_eq!(Euclidean.point_at_ratio_between(start, end, ratio), end);
        assert_eq!(Geodesic.point_at_ratio_between(start, end, ratio), end);
        assert_eq!(Rhumb.point_at_ratio_between(start, end, ratio), end);
    }

    mod degenerate {
        use super::*;

        #[test]
        fn point_at_ratio_between_collapsed_line() {
            let start = Point::new(1.0, 1.0);

            let ratio = 0.0;
            assert_eq!(Haversine.point_at_ratio_between(start, start, ratio), start);
            assert_eq!(Euclidean.point_at_ratio_between(start, start, ratio), start);
            assert_eq!(Geodesic.point_at_ratio_between(start, start, ratio), start);
            assert_eq!(Rhumb.point_at_ratio_between(start, start, ratio), start);

            let ratio = 0.5;
            assert_eq!(Haversine.point_at_ratio_between(start, start, ratio), start);
            assert_eq!(Euclidean.point_at_ratio_between(start, start, ratio), start);
            assert_eq!(Geodesic.point_at_ratio_between(start, start, ratio), start);
            assert_eq!(Rhumb.point_at_ratio_between(start, start, ratio), start);

            let ratio = 1.0;
            assert_eq!(Haversine.point_at_ratio_between(start, start, ratio), start);
            assert_eq!(Euclidean.point_at_ratio_between(start, start, ratio), start);
            assert_eq!(Geodesic.point_at_ratio_between(start, start, ratio), start);
            assert_eq!(Rhumb.point_at_ratio_between(start, start, ratio), start);
        }

        #[test]
        fn point_at_distance_between_collapsed_line() {
            // This method just documents existing behavior. I don't think our current behavior
            // is especially useful, but we might consider handling it uniformly one day.
            let start: Point = Point::new(1.0, 1.0);

            let distance = 0.0;
            assert_eq!(
                Haversine.point_at_distance_between(start, start, distance),
                start
            );

            let euclidean_result = Euclidean.point_at_distance_between(start, start, distance);
            assert!(euclidean_result.x().is_nan());
            assert!(euclidean_result.y().is_nan());
            assert_eq!(
                Geodesic.point_at_distance_between(start, start, distance),
                start
            );
            assert_eq!(
                Rhumb.point_at_distance_between(start, start, distance),
                start
            );

            let distance = 100000.0;
            let due_north = Point::new(1.0, 1.9);
            let due_south = Point::new(1.0, 0.1);
            assert_relative_eq!(
                Haversine.point_at_distance_between(start, start, distance),
                due_north,
                epsilon = 1.0e-1
            );
            let euclidean_result = Euclidean.point_at_distance_between(start, start, distance);
            assert!(euclidean_result.x().is_nan());
            assert!(euclidean_result.y().is_nan());
            assert_relative_eq!(
                Geodesic.point_at_distance_between(start, start, distance),
                due_south,
                epsilon = 1.0e-1
            );
            assert_relative_eq!(
                Rhumb.point_at_distance_between(start, start, distance),
                due_north,
                epsilon = 1.0e-1
            );
        }

        #[test]
        fn points_along_collapsed_line() {
            let start = Point::new(1.0, 1.0);

            let max_distance = 1.0;

            let include_ends = true;
            let points: Vec<_> = Haversine
                .points_along_line(start, start, max_distance, include_ends)
                .collect();
            assert_eq!(points, vec![start, start]);

            let points: Vec<_> = Euclidean
                .points_along_line(start, start, max_distance, include_ends)
                .collect();
            assert_eq!(points, vec![start, start]);

            let points: Vec<_> = Geodesic
                .points_along_line(start, start, max_distance, include_ends)
                .collect();
            assert_eq!(points, vec![start, start]);

            let points: Vec<_> = Rhumb
                .points_along_line(start, start, max_distance, include_ends)
                .collect();
            assert_eq!(points, vec![start, start]);

            let include_ends = false;
            let points: Vec<_> = Haversine
                .points_along_line(start, start, max_distance, include_ends)
                .collect();
            assert_eq!(points, vec![]);

            let points: Vec<_> = Euclidean
                .points_along_line(start, start, max_distance, include_ends)
                .collect();
            assert_eq!(points, vec![]);

            let points: Vec<_> = Geodesic
                .points_along_line(start, start, max_distance, include_ends)
                .collect();
            assert_eq!(points, vec![]);

            let points: Vec<_> = Rhumb
                .points_along_line(start, start, max_distance, include_ends)
                .collect();
            assert_eq!(points, vec![]);
        }
    }
}<|MERGE_RESOLUTION|>--- conflicted
+++ resolved
@@ -15,12 +15,12 @@
     /// let p1: Point = Point::new(0.0, 0.0);
     /// let p2: Point = Point::new(0.0, 2.0);
     ///
-    /// assert_relative_eq!(Euclidean::point_at_distance_between(p1, p2, 0.5), Point::new(0.0, 0.5));
+    /// assert_relative_eq!(Euclidean.point_at_distance_between(p1, p2, 0.5), Point::new(0.0, 0.5));
     ///
     /// // The units of the argument depend on the metric space.
     /// // In the case of [`Haversine`], it's meters.
     /// // See the documentation for each metric space for details.
-    /// assert_relative_eq!(Haversine::point_at_distance_between(p1, p2, 111_111.0), Point::new(0.0, 0.9992438493379715));
+    /// assert_relative_eq!(Haversine.point_at_distance_between(p1, p2, 111_111.0), Point::new(0.0, 0.9992438493379715));
     /// ```
     fn point_at_distance_between(
         &self,
@@ -32,28 +32,24 @@
     /// Returns a new Point along a line between two existing points.
     ///
     /// See [specific implementations](#implementors) for details.
-<<<<<<< HEAD
+    ///
+    /// # Examples
+    ///
+    /// ```
+    /// # use approx::assert_relative_eq;
+    /// use geo::{Haversine, Euclidean, InterpolatePoint, Point};
+    /// let p1: Point = Point::new(0.0, 0.0);
+    /// let p2: Point = Point::new(20.0, 20.0);
+    ///
+    /// assert_relative_eq!(Euclidean.point_at_ratio_between(p1, p2, 0.5), Point::new(10.0, 10.0));
+    /// assert_relative_eq!(Haversine.point_at_ratio_between(p1, p2, 0.5), Point::new(9.685895184381804, 10.150932342575631));
+    /// ```
     fn point_at_ratio_between(
         &self,
         start: Point<F>,
         end: Point<F>,
         ratio_from_start: F,
     ) -> Point<F>;
-=======
-    ///
-    /// # Examples
-    ///
-    /// ```
-    /// # use approx::assert_relative_eq;
-    /// use geo::{Haversine, Euclidean, InterpolatePoint, Point};
-    /// let p1: Point = Point::new(0.0, 0.0);
-    /// let p2: Point = Point::new(20.0, 20.0);
-    ///
-    /// assert_relative_eq!(Euclidean::point_at_ratio_between(p1, p2, 0.5), Point::new(10.0, 10.0));
-    /// assert_relative_eq!(Haversine::point_at_ratio_between(p1, p2, 0.5), Point::new(9.685895184381804, 10.150932342575631));
-    /// ```
-    fn point_at_ratio_between(start: Point<F>, end: Point<F>, ratio_from_start: F) -> Point<F>;
->>>>>>> 68813596
 
     /// Interpolates `Point`s along a line between `start` and `end`.
     ///
@@ -73,14 +69,14 @@
     /// let p1: Point = Point::new(0.0, 0.0);
     /// let p2: Point = Point::new(0.0, 2.0);
     ///
-    /// let intermediate_points: Vec<Point> = Euclidean::points_along_line(p1, p2, 0.5, false).collect();
+    /// let intermediate_points: Vec<Point> = Euclidean.points_along_line(p1, p2, 0.5, false).collect();
     /// let multi_point = MultiPoint(intermediate_points);
     /// assert_relative_eq!(multi_point, wkt!(MULTIPOINT(0. 0.5,0. 1.,0. 1.5)));
     ///
     /// // The units of the argument depend on the metric space.
     /// // In the case of [`Haversine`], it's meters.
     /// // See the documentation for each metric space for details.
-    /// let intermediate_points: Vec<Point> = Haversine::points_along_line(p1, p2, 55_555.0, false).collect();
+    /// let intermediate_points: Vec<Point> = Haversine.points_along_line(p1, p2, 55_555.0, false).collect();
     /// let multi_point = MultiPoint(intermediate_points);
     /// assert_relative_eq!(multi_point, wkt!(MULTIPOINT(0. 0.4,0. 0.8,0. 1.2,0. 1.6)));
     /// ```
