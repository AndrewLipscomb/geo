--- conflicted
+++ resolved
@@ -1,6 +1,3 @@
-<<<<<<< HEAD
-//! Line measurements like [`Bearing`] and [`Distance`] for various metric spaces like [`Euclidean`], [`HaversineMeasure`], [`Geodesic`], and [`Rhumb`].
-=======
 //! Line measurements like [`Bearing`] and [`Distance`] for various metric spaces like [`Euclidean`], [`Haversine`], [`Geodesic`], and [`Rhumb`].
 //!
 //! ## Example
@@ -9,19 +6,18 @@
 //! let p1: Point = Point::new(0.0, 0.0);
 //! let p2: Point = Point::new(0.0, 2.0);
 //!
-//! assert_eq!(Euclidean::distance(p1, p2), 2.0);
+//! assert_eq!(Euclidean.distance(p1, p2), 2.0);
 //!
 //! // The units of the output depend on the metric space.
 //! // In the case of [`Haversine`], it's meters.
 //! // See the documentation for each metric space for details.
-//! assert_eq!(Haversine::distance(p1, p2).round(), 222_390.0);
+//! assert_eq!(Haversine.distance(p1, p2).round(), 222_390.0);
 //!
 //! // Due north
-//! assert_eq!(Haversine::bearing(p1, p2), 0.0);
+//! assert_eq!(Haversine.bearing(p1, p2), 0.0);
 //! ```
 //!
 //! See the individual [`metric_spaces`] or algorithm [traits](#traits) for more details.
->>>>>>> 68813596
 
 mod bearing;
 pub use bearing::Bearing;
