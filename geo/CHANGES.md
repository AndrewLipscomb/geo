--- conflicted
+++ resolved
@@ -8,16 +8,11 @@
   - <https://github.com/georust/geo/pull/943>
 - BREAKING: Update to float_next_after-1.0.0
   <https://github.com/georust/geo/pull/952>
-<<<<<<< HEAD
-* POSSIBLY BREAKING: Minimum supported version of Rust (MSRV) is now 1.63
-* BREAKING: Update `rstar` dependency to `0.10.0` and enable `use-rstar_0_10` feature for `geo-types.
+- POSSIBLY BREAKING: Minimum supported version of Rust (MSRV) is now 1.63
+- BREAKING: Update `rstar` dependency to `0.10.0` and enable `use-rstar_0_10` feature for `geo-types.
   <https://github.com/georust/geo/pull/987>
-
-=======
-- POSSIBLY BREAKING: Minimum supported version of Rust (MSRV) is now 1.63
 - Added `MinimumRotatedRect` trait to calculate the MBR of geometry
   <https://github.com/georust/geo/pull/959>
->>>>>>> f6093eda
 
 ## 0.23.1
 
