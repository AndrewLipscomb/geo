# Changes

## Unreleased

* Implement getter methods on `AffineTransform` to access internal elements.
  * <https://github.com/georust/geo/pull/1159>
* Fix issue in Debug impl for AffineTransform where yoff is shown instead of xoff
  * <https://github.com/georust/geo/pull/1191>
* `Polygon` in `Rect` performance improvements.
  * <https://github.com/georust/geo/pull/1192>
* Fix `AffineTransform::compose` ordering to be conventional - such that the argument is applied *after* self.
  * <https://github.com/georust/geo/pull/1196>
<<<<<<< HEAD
* Add `PreparedGeometry` to speed up repeated `Relate` operations.
  * <https://github.com/georust/geo/pull/1197>
=======
* Implement Frechet distance using linear algorithm to avoid `fatal runtime error: stack overflow` and improve overall performances.
  * <https://github.com/georust/geo/pull/1199>
>>>>>>> eadc5346

## 0.28.0

* BREAKING: The `HasKernel` trait was removed and it's functionality was merged
  into `GeoNum`. If you are using common scalars for your geometry (f32, f64,
  i64, i32, i16, isize), this should have no effect on you. If you are using an
  exotic scalar type, you'll need to implement `GeoNum` for it instead of
  `HasKernel`. If you had functionality defined in terms of `HasKernel` before,
  define it in terms of `GeoNum` instead.
  * <https://github.com/georust/geo/pull/1134>
* BREAKING: Added a new `total_cmp` method to `GeoNum`. This avoids some
  potential crashes when working with geometries that contain NaN points. This
  shouldn't break for any common numeric types, but if you are using something
  exotic you'll need to manually implement `GeoNum` for your numeric type.
  * <https://github.com/georust/geo/pull/1134>
* POSSIBLY BREAKING: `SimplifyVwPreserve` trait implementation moved from
  `geo_types::CoordNum` to `geo::GeoNum` as a consequence of introducing the
  `GeoNum::total_cmp`. This shouldn't break anything for common numeric
  types, but if you are using something exotic you'll need to manually
  implement `GeoNum` for your numeric type.
* Implement ChaikinSmoothing to work on Geometry types
  * <https://github.com/georust/geo/pull/1116>
* Fix a panic when calculating the haversine closest point to a point intersecting the geometry
  * <https://github.com/georust/geo/pull/1119>
* Add `LineStringSegmentizeHaversine` trait as a an alternative to `LineStringSegmentize` for geographic coordinates.
  * <https://github.com/georust/geo/pull/1107>
* Make `SpadeTriangulationConfig` actually configurable
  * <https://github.com/georust/geo/pull/1123>
* PERF: small improvements to TriangulateSpade trait
  * <https://github.com/georust/geo/pull/1122>
* POSSIBLY BREAKING: Minimum supported version of Rust (MSRV) is now 1.70
  * <https://github.com/georust/geo/pull/1134>
* Add topological equality comparison method:
  * <https://github.com/georust/geo/pull/1133>
* Add docs to Relate trait
  * <https://github.com/georust/geo/pull/1135>
* Add remaining Relate predicates
  * <https://github.com/georust/geo/pull/1136>
* Update rstar to v0.12.0
* Implement `CoordsIter` for arrays and slices. This is useful when you'd like to use traits
  implemented for `CoordsIter` without re-allocating (e.g., creating a `MultiPoint`).
* Add `compose_many` method to `AffineOps`
  * <https://github.com/georust/geo/pull/1148>
* Point in `Triangle` and `Rect` performance improvemnets
  * <https://github.com/georust/geo/pull/1057>

## 0.27.0

* Use `CachedEnvelope` in R-Trees when computing euclidean distance between polygons
  * <https://github.com/georust/geo/pull/1093>
* Add an `inverse` method to `AffineTransform`
  * <https://github.com/georust/geo/pull/1092>
* Fix `Densify` trait to avoid panic with empty line string.
  * <https://github.com/georust/geo/pull/1082>
* Add `DensifyHaversine` trait to densify spherical line geometry.
  * <https://github.com/georust/geo/pull/1081>
* Add `LineStringSegmentize` trait to split a single `LineString` into `n` `LineStrings` as a `MultiLineString`.
  * <https://github.com/georust/geo/pull/1055>
* Add `EuclideanDistance` implementations for all remaining geometries.
  * <https://github.com/georust/geo/pull/1029>
* Add `HausdorffDistance` algorithm trait to calculate the Hausdorff distance between any two geometries.
  * <https://github.com/georust/geo/pull/1041>
* Add `matches` method to IntersectionMatrix for ergonomic de-9im comparisons.
  * <https://github.com/georust/geo/pull/1043>
* Simplify `CoordsIter` and `MinimumRotatedRect` `trait`s with GATs by removing an unneeded trait lifetime.
  * <https://github.com/georust/geo/pull/908>
* Add `ToDegrees` and `ToRadians` traits.
  * <https://github.com/georust/geo/pull/1070>
* Add rhumb-line operations analogous to several current haversine operations: `RhumbBearing`, `RhumbDestination`, `RhumbDistance`, `RhumbIntermediate`, `RhumbLength`.
  * <https://github.com/georust/geo/pull/1090>
* Fix coordinate wrapping in `HaversineDestination`
  * <https://github.com/georust/geo/pull/1091>
* Add `wkt!` macro to define geometries at compile time.
  * <https://github.com/georust/geo/pull/1063>
* Add `TriangulateSpade` trait which provides (un)constrained Delaunay Triangulations for all `geo_types` via the `spade` crate
  * <https://github.com/georust/geo/pull/1083>
* Add `len()` and `is_empty()` to `MultiPoint`
  * <https://github.com/georust/geo/pull/1109>

## 0.26.0

* Implement "Closest Point" from a `Point` on a `Geometry` using spherical geometry. <https://github.com/georust/geo/pull/958>
* Bump CI containers to use libproj 9.2.1
* **BREAKING**: Bump rstar and robust dependencies
  <https://github.com/georust/geo/pull/1030>

## 0.25.1

- Add `TriangulateEarcut` algorithm trait to triangulate polygons with the earcut algorithm.
  - <https://github.com/georust/geo/pull/1007>
- Add `Vector2DOps` trait to algorithms module and implemented it for `Coord<T::CoordFloat>`
  - <https://github.com/georust/geo/pull/1025>

- Add a fast point-in-polygon query datastructure that pre-processes a `Polygon` as a set of monotone polygons. Ref. `crate::algorithm::MonotonicPolygons`.
  - <https://github.com/georust/geo/pull/1018>



## 0.25.0

- Added `CrossTrackDistance` trait to calculate the distance from a point
  to the nearest point on a line
  - <https://github.com/georust/geo/pull/961>
- Performance improvements for CoordinatePosition
  - <https://github.com/georust/geo/pull/1004>
- BREAKING: Remove deprecated methods
  - <https://github.com/georust/geo/pull/1012>
  - Instead of `map_coords_inplace` use `map_coords_in_place`
  - Instead of `RotatePoint` use `Rotate`
  - Instead of `Translate#translate_inplace` use `Translate#translate_mut`

## 0.24.1

- Rename Bearing::bearing to HaversineBearing::haversine_bearing to clarify it uses great circle calculations.
  - <https://github.com/georust/geo/pull/999>
- Speed up intersection checks
  - <https://github.com/georust/geo/pull/994>
- FIX: Simplify no longer skips simplifying minimally sized Polygons and LineString
  - <https://github.com/georust/geo/pull/996>

## 0.24.0

- BREAKING: Make `SimplifyVw` naming consistent
  - <https://github.com/georust/geo/pull/957>
- Update the `Polygon` implementation of the `Simplify` algorithm to always return `Polygon`s with at least four coordinates.
  - <https://github.com/georust/geo/pull/943>
- BREAKING: Update to float_next_after-1.0.0
  <https://github.com/georust/geo/pull/952>
- POSSIBLY BREAKING: Minimum supported version of Rust (MSRV) is now 1.63
- BREAKING: Update `rstar` dependency to `0.10.0` and enable `use-rstar_0_10` feature for `geo-types.
  <https://github.com/georust/geo/pull/987>
- Added `MinimumRotatedRect` trait to calculate the MBR of geometry
  <https://github.com/georust/geo/pull/959>
- Added `GeodesicArea` trait to support geodesic area and perimeter calculations from `geographlib-rs`
  <https://github.com/georust/geo/pull/988>
- Added `GeodesicDestination` trait to support geodesic destination calculations
  <https://github.com/georust/geo/pull/991>
- Added `GeodesicBearing` trait to support geodesic bearing calculations
  <https://github.com/georust/geo/pull/991>

## 0.23.1

- Update to geo-types-0.7.8 which deprecated `Coordinate` in favor of `Coord`.
  <https://github.com/georust/geo/pull/924>
- Added doc for Transform trait to root docs index.
- Fixed an issues where calculating the convex hull of 3 collinear points
  would include all 3.
  - <https://github.com/georust/geo/pull/907>
- Added outlier detection algorithm using [LOF](https://en.wikipedia.org/wiki/Local_outlier_factor)
  - <https://github.com/georust/geo/pull/904>
- Changed license field to [SPDX 2.1 license expression](https://spdx.dev/spdx-specification-21-web-version/#h.jxpfx0ykyb60)
  - <https://github.com/georust/geo/pull/928>
- Added `RemoveRepeatedPoints` trait allowing the removal of (consecutive)
  repeated points.
- Remove polygon-polygon fast path due to ongoing lack of reliability
  - <https://github.com/georust/geo/pull/920>
- Fix RDP recursion bug
  - <https://github.com/georust/geo/pull/941>
- Clarify documentation of bearing on the HaversineDestination

## 0.23.0

- Added `AffineOps`, `Scale`, and `Skew` traits allowing the definition and
  composition of 2-D affine transforms.
  - Related Cleanup:
    - Existing `Rotate` and `Translate` traits leverage this new `AffineOps`
      trait.
    - Moved `RotatePoint::rotate_around_point` method onto
    - `Rotate::rotate_around_point` and removed `RotatePoint` trait.
    - Removed deprecated `Rotate::rotate` method, use
      `Rotate::rotate_around_center` or `Rotate::roate_around_centroid`
      instead.
    - Deprecated `Translate::translate_in_place` in favor of
      `Translate::translate_mut` to line up with naming elsewhere in the crate.
  - Implemented across several PR's:
    - <https://github.com/georust/geo/pull/866>
    - <https://github.com/georust/geo/pull/871>
    - <https://github.com/georust/geo/pull/872>
- Added `BooleanOps::clip` to clip a 1-D geometry with a 2-D geometry.
  - <https://github.com/georust/geo/pull/886>
- Added `InteriorPoint` trait to calculate a representative point inside a
  `Geometry`.
  - <https://github.com/georust/geo/pull/870>
- Added `Within` trait to determine if one Geometry is completely within
  another.
  - <https://github.com/georust/geo/pull/884>
- Added `ConvexHull` implementation for all remaining geometries.
  - <https://github.com/georust/geo/pull/889>
- Added `Contains` implementation for all remaining geometries.
  - <https://github.com/georust/geo/pull/880>
- Removed deprecated `ToGeo` trait. Use `std::convert::TryFrom<$geometry>`
  instead.
  * <https://github.com/georust/geo/pull/892>

## 0.22.1

- Fix some floating point issues with `BoolOps`
  - <https://github.com/georust/geo/pull/869>

## 0.22.0

- Add densification algorithm for linear geometry components
  - <https://github.com/georust/geo/pull/847>
- You may now specify `Geometry` rather than `Geometry<f64>` since we've added
  a default trait implementation. You may still explicitly declare the numeric
  type as f64, or any other implementation of `CoordNum`, but this should save
  you some typing if you're using f64. The same change applies to `Coordinates`
  and all the geometry variants, like `Point`, `LineString`, etc.
  - <https://github.com/georust/geo/pull/832>
- Fix fast path euclidean distance
  - <https://github.com/georust/pull/848>
- Reexport everything from the `proj` crate
  - <https://github.com/georust/geo/pull/839>
- Added a `geometry` module which re-exports all the inner geometry variants, so you
  can `use geo::geometry::*` to concisely include `Point`, `LineString`, etc.
  - <https://github.com/georust/geo/pull/853>
- Use robust predicates everywhere in geo
  - <https://github.com/georust/geo/pull/852>
- `Winding` trait is rexported under geo::algorithm::Winding (and thus
  geo::Winding and geo::prelude::Winding)
  - <https://github.com/georust/geo/pull/855/files>
- BREAKING: de-exported `WindingOrder` from `geo::WindingOrder`/`geo::algorithms::WindingOrder`.
  Instead, go back to `use geo::winding_order::WindingOrder` - it was briefly rexported as
  `geo::WindingOrder` and `geo::algorithms::WindingOrder`.
  - <https://github.com/georust/geo/pull/855/files>

## 0.21.0

- Boolean operations for `Polygon`s and `MultiPolygon`s: intersect, union, xor,
  and difference. Refer trait `bool_ops::BooleanOps` for more info.
- POSSIBLY BREAKING: Minimum supported version of Rust (MSRV) is now 1.58
- BREAKING: rstar version upgraded to 0.9.x

  - <https://github.com/georust/geo/pull/835>

- POSSIBLY BREAKING: `GeoFloat` types must now implement `num_traits::Signed` and `num_traits::Bounded`. This shouldn't
  affect you if you are using a standard `Geometry<f64>` or `Geometry<f32>` or `geo::GeoFloat` generically.
- Speed up `Relate` and `Contains` traits for large `LineStrings` and `Polygons` by using an RTree to more efficiently
  inspect edges in our topology graph.
- Flatten algorithm namespace. For example:

  ```rust
  # Before
  use geo::algorithm::area::Area;
  use geo::algorithm::bounding_rect::BoundingRect;
  # After
  use geo::{Area, BoundingRect};
  ```

- Speed up `intersects` checks by using a preliminary bbox check
  - <https://github.com/georust/geo/pull/828>
- BREAKING: Remove unneeded reference for `*MapCoords*` closure parameter.
  - <https://github.com/georust/geo/pull/810>
- BREAKING: Bump `proj` dependency to 0.26 which uses PROJ version 9.0
  - <https://github.com/georust/geo/pull/813>
- rename `Translate::translate_inplace` -> `Translate::translate_in_place`
  - <https://github.com/georust/geo/pull/811>
- `MapCoords` restructuring: <https://github.com/georust/geo/pull/811>
  - rename `MapCoordsInplace::map_coords_inplace` -> `MapCoordsInPlace::map_coords_in_place`
  - rename `TryMapCoordsInplace::try_map_coords_inplace` -> `TryMapCoordsInPlace::try_map_coords_in_place`
  - Consolidate traits `TryMapCoords` into `MapCoords` and `TryMapCoordsInplace` into `MapCoordsInPlace`
- Implement `ChamberlainDuquetteArea` for all geo types.
  - <https://github.com/georust/geo/pull/833>
- Add `{Convert,TryConvert}` traits for coordinate value type conversion.
  - <https://github.com/georust/geo/pull/836>
- BREAKING: `MapCoords`/`MapCoordsInPlace` now map `Coordinate`s rather than `(x,y)` tuples
  - <https://github.com/georust/geo/pull/837>
- Tidy fast-path distance algorithm
  - <https://github.com/georust/geo/pull/754>

## 0.20.1

- FIX: update to proper minimum geo-types version
  - <https://github.com/georust/geo/pull/815>

## 0.20.0

- Add `LinesIter` algorithm to iterate over the lines in geometries.
  - Very similar to `CoordsIter`, but only implemented where it makes sense (e.g., for `Polygon`, `Rect`, but not `Point`).
  - <https://github.com/georust/geo/pull/757>
- Add `TryMapCoordsInplace` algorithm that is similar to `TryMapCoords` but modifies a geometry in-place
  - <https://github.com/georust/geo/pull/800>

## 0.19.0

- Bump `proj` crate to 0.25.0, using PROJ 8.1.0
  - <https://github.com/georust/geo/pull/661>
  - <https://github.com/georust/geo/pull/718>
- Add `ChaikinSmoothing` algorithm
  - <https://github.com/georust/geo/pull/648>
- Fix `rotate` for multipolygons to rotate around the collection's centroid, instead of rotating each individual polygon around its own centroid.
  - <https://github.com/georust/geo/pull/651>
- Add `KNearestConcaveHull` algorithm
  - <https://github.com/georust/geo/pull/635>
- Remove cargo-tarpaulin due to instability (#676, #677)
- Fix: `ClosestPoint` for Polygon's handling of internal points
  - <https://github.com/georust/geo/pull/679>
- Implemented `ClosestPoint` method for types Triangle, Rect, GeometryCollection, Coordinate and the Geometry enum.
  - <https://github.com/georust/geo/pull/675>
- BREAKING: `TryMapCoords` Result is now generic rather than a Box<dyn Error>.
  - <https://github.com/georust/geo/issues/722>
- Add `Transform` algorithm
  - <https://github.com/georust/geo/pull/718>
- Add missing `Intersects` implementations
  - <https://github.com/georust/geo/pull/725>
- Note: The MSRV when installing the latest dependencies has increased to 1.55
  - <https://github.com/georust/geo/pull/726>
- Add `get()` to `IntersectionMatrix` for directly querying DE-9IM matrices
  - <https://github.com/georust/geo/pull/714>

## 0.18.0

- Add `line_intersection` to compute point or segment intersection of two Lines.
  - <https://github.com/georust/geo/pull/636>
- Add `Relate` trait to topologically relate two geometries based on [DE-9IM](https://en.wikipedia.org/wiki/DE-9IM) semantics.
  - <https://github.com/georust/geo/pull/639>
- Fix `Contains` implementation for Polygons to match the OGC spec using the new `Relate` trait
  - <https://github.com/georust/geo/pull/639>
- BREAKING: `Contains` no longer supports Integer `Polygon` and `Geometry`. This was a trade-off for a `Contains` implementation that was more correct for Floats.
  - <https://github.com/georust/geo/pull/639>

## 0.17.1

- Rewrite the crate documentation
  - <https://github.com/georust/geo/pull/619>
- Fix `Centroid` algorithm for `MultiLineString` when all members have only one
  point.
  - <https://github.com/georust/geo/pull/629>
- Implement `Centroid` algorithm on `Geometry` and its remaining variants.
  - <https://github.com/georust/geo/pull/629>
- Add `GeodesicIntermediate` algorithm
  - <https://github.com/georust/geo/pull/608>

## 0.17.0

- BREAKING: update geo-types to 0.7
  - <https://github.com/georust/geo/blob/geo-types-0.7.0/geo-types/CHANGES.md>
- Introduce `coords_count` method on `CoordsIter`.
  - <https://github.com/georust/geo/pull/563>
- Fix non-empty MultiPoint has 0-dimensions, not 1.
  - <https://github.com/georust/geo/pull/561>
- Add new `EuclideanDistance` implementations: `impl EuclideanDistance<Coordinate<T>> for Line`, `impl EuclideanDistance<Line> for Coordinate`, `impl EuclideanDistance<Coordinate> for Coordinate`
  - <https://github.com/georust/geo/pull/580>
- Introduce `geo::GeoFloat` and `geo::GeoNum` trait so external crates can implement methods which
  operate on geometries generically.
  - <https://github.com/georust/geo/pull/583>
  - <https://github.com/georust/geo/pull/602>
- Make `HasKernel` public to allow geo on exotic numeric types.
  - <https://github.com/georust/geo/pull/583>
- Fix panic when `simplify` is given a negative epsilon
  - <https://github.com/georust/geo/pull/584>
- Performance improvements to `simplify`
  - <https://github.com/georust/geo/pull/584>
- BREAKING: The `T` generic parameter for `CoordsIter` is now an associated type
  - <https://github.com/georust/geo/pull/593>
- Add `CoordsIter::exterior_coords_iter` method to iterate over exterior coordinates of a geometry
  - <https://github.com/georust/geo/pull/594>
- BREAKING: The `ExtremeIndices` and `ExtremePoints` traits have been combined into a new `Extremes` trait containing an `extremes` method. The output of the `extremes` method contains both indices and coordinates. The new implementation is based on `CoordsIter` instead of `ConvexHull`, and now runs 6x faster.
  - <https://github.com/georust/geo/pull/592>

## 0.16.0

- Fix panic when `simplify` is given a negative epsilon
  - <https://github.com/georust/geo/pull/537>
- Add `CoordsIter` trait for iterating over coordinates in geometries.
  - <https://github.com/georust/geo/pull/164>
- Fix edge case handling in `Contains`
  - <https://github.com/georust/geo/pull/526>
- Fix edge case handling in `line_locate_point`
  - <https://github.com/georust/geo/pull/520>
- Add `proj-network` feature enables network grid for optional `proj` integration.
  - <https://github.com/georust/geo/pull/506>
- Add `HasDimensions` trait for working with Geometry dimensionality
  - <https://github.com/georust/geo/pull/524>

## 0.15.0

- Add `Intersects` implementations for all pairs of types
  - <https://github.com/georust/geo/pull/516>
  - <https://github.com/georust/geo/pull/514>
- Add `ConcaveHull` algorithm
  - <https://github.com/georust/geo/pull/480>
- Add robust predicates
  - <https://github.com/georust/geo/pull/511>
  - <https://github.com/georust/geo/pull/505>
  - <https://github.com/georust/geo/pull/504>
  - <https://github.com/georust/geo/pull/502>
- Improve numerical stability in centroid computation
  - <https://github.com/georust/geo/pull/510>

## 0.14.2

- Bump proj version to 0.20.3
  - <https://github.com/georust/geo/pull/496>
- Change closure for `exterior_mut()` and `interiors_mut()` to be `FnOnce`
  - <https://github.com/georust/geo/pull/479>
- Bump proj version to 0.20.0 (superseded by 0.20.3)
  - <https://github.com/georust/geo/pull/472>
- Fix numerical stability in area computation
  - <https://github.com/georust/geo/pull/482>
- Fix `contains` for degenerate zero-area triangles
  - <https://github.com/georust/geo/pull/474>
- Allow MapCoords on Rect to invert coords
  - <https://github.com/georust/geo/pull/490>
- Centroid impl for MultiLineString
  - <https://github.com/georust/geo/pull/485>
- Fix Area logic for Polygon with interiors
  - <https://github.com/georust/geo/pull/487>

## 0.14.1

- Fix bug in Line-Polygon Euclidean distance
  - <https://github.com/georust/geo/pull/477>

## 0.14.0

- Bump geo-types version to 0.6.0
- Bump rstar version to 0.8.0
  - <https://github.com/georust/geo/pull/468>
- Bump proj version to 16.2
  - <https://github.com/georust/geo/pull/453>
- Extract PostGIS integration out to new `geo-postgis` crate
  - <https://github.com/georust/geo/pull/466>
- Add new `GeodesicDistance` and `GeodesicLength` algorithms
  - <https://github.com/georust/geo/pull/440>
- Implement `Area` for all types
  - <https://github.com/georust/geo/pull/459>
- Implement `BoundingRect` for all types
  - <https://github.com/georust/geo/pull/443>
- Add more `Contains` implementations
  - <https://github.com/georust/geo/pull/451>
- Fix Vincenty algorithms for equatorial and coincident points
  - <https://github.com/georust/geo/pull/438>
- Separate area algorithms into unsigned and signed methods. For clarity, the existing `Area#area`, which can return a negative value depending on winding order, has been renamed to `Area#signed_area`. Most likely, if you aren't sure which one to use, you'll want `unsigned_area` which is always positive.
  - <https://github.com/georust/geo/pull/463>

## 0.13.0

- Bump geo-types dependency to 0.5.0
- Bump proj dependency to 0.15.1
- Add a mutable Coordinate iterator to LineString
  - <https://github.com/georust/geo/pull/404>
- Fix for rectangle intersection check
  - <https://github.com/georust/geo/pull/420>
- Bump proj to 0.14.4
  - <https://github.com/georust/geo/pull/412>
- Add `BoundingRect` implementation for `Rect`
  - <https://github.com/georust/geo/pull/355>
- Add Chamberlain–Duquette area algorithm
  - <https://github.com/georust/geo/pull/369>
- Make Euclidean Line-Line distance symmetrical
  - <https://github.com/georust/geo/pull/371>
- Bump rstar dependency to 0.4
  - <https://github.com/georust/geo/pull/373>
- Mark `ToGeo` as deprecated
  - <https://github.com/georust/geo/pull/375>
- Remove usages of 'failure' crate
  - <https://github.com/georust/geo/pull/388>

## 0.12.2

- Introduce `point!`, `line_string!`, and `polygon!` macros.
  - <https://github.com/georust/geo/pull/352>

## 0.12.1

- Add `FrechetDistance` algorithm
  - <https://github.com/georust/geo/pull/348>

## 0.12.0

- Bump `geo-types` dependency to 0.4.0
- Bump `rstar` and `proj` dependencies
  - <https://github.com/georust/geo/pull/346>
- Implement `Centroid` for `MultiPoint`
  - <https://github.com/georust/geo/pull/322>

## 0.11.0

- Replace the [spade](https://crates.io/crates/spade) crate with the [rstar](https://crates.io/crates/rstar) crate
  - <https://github.com/georust/geo/pull/314>
- Remove unnecessary algorithm trait bounds
  - <https://github.com/georust/geo/pull/320/>

## 0.10.3

- Add `MapCoords` for `Rect`s
  - <https://github.com/georust/geo/commit/11e4b67ae5fa658bd556eea96ba6fd49f32921c4>
- Rewrite vincenty/haversine docs; specify param/return units.
  - <https://github.com/georust/geo/commit/6ca45c347c53c5f0fd41b90ff5d0ba67d1b2ec15>
- `Area` can work on some non-`Float` geometries (e.g. `Rect<Integer>`)
  - <https://github.com/georust/geo/commit/1efd87a9bf3f4140f252014b59ff174af8e014aa>

## 0.10.2

- Add `to_degrees` and `to_radians` methods on `Point`s
  - <https://github.com/georust/geo/pull/306>

## 0.10.1

- Fix some edge case on centroid computation
  - <https://github.com/georust/geo/pull/305>

## 0.10.0

- Remove unnecessary borrows in function params for `Copy` types.
  - <https://github.com/georust/geo/pull/265>
- Rename bounding ‘box’ to ‘rect’; move structure to geo-types.
  - <https://github.com/georust/geo/pull/295>

## 0.9.1

- Fix Line-Polygon euclidean distance
  - <https://github.com/georust/geo/pull/226>
- Implement `EuclideanDistance` for `MultiPolygon` to `Line` and `Line` to `MultiPolygon`
  - <https://github.com/georust/geo/pull/227>
- Add `Line`-`LineString` euclidean distance
  - <https://github.com/georust/geo/pull/232>
- Add `VincentyDistance` and `VincentyLength` algorithms
  - <https://github.com/georust/geo/pull/213>
- Add `HaversineIntermediate` algorithm

## 0.9.0

- Make serde an optional dependency for `geo`, rename feature to `use-serde`
  - <https://github.com/georust/geo/pull/209>
- Use the `proj` crate, rename feature to `use-proj`
  - <https://github.com/georust/geo/pull/214>
- Return unboxed iterators from `LineString::lines`, `Winding::points_cw`, and `Winding::points_ccw`
  - <https://github.com/georust/geo/pull/218>
- Fix compilation errors when using the `proj` feature
  - <https://github.com/georust/geo/commit/0924f3179c95bfffb847562ee91675d7aa8454f5>
- Add `Polygon`-`Polygon` and `LineString`-`LineString` distance
  - <https://github.com/georust/geo/pull/219>
- Update postgis optional dependency to 0.6
  - <https://github.com/georust/geo/pull/215>
- Clarify wording for Contains algorithm.
  - <https://github.com/georust/geo/pull/220>

## 0.8.3

- Reexport core types from `geo-types`
  - <https://github.com/georust/geo/pull/201>

## 0.8.2

- Fix documentation generation on docs.rs
  - <https://github.com/georust/geo/pull/202>

## 0.8.1

- Fix centroid calculation for degenerate polygons
  - <https://github.com/georust/geo/pull/203>

## 0.8.0

- Prefix Euclidean distance/length traits with 'Euclidean'.
  - <https://github.com/georust/geo/pull/200>
- Bump num-traits: 0.1 → 0.2
  - <https://github.com/georust/geo/pull/188>
- Implement `SpatialObject` for `Line` type
  - <https://github.com/georust/geo/pull/181>
- Implement a `TryMapCoords` trait
  - <https://github.com/georust/geo/pull/191>
  - <https://github.com/georust/geo/pull/197>
- Impl Polygon convexity function on the type
  - <https://github.com/georust/geo/pull/195>
- Implement rust-proj as an optional feature within geo
  - <https://github.com/georust/geo/pull/192>

## 0.7.4

- [`cross_prod` method added to `Point`](https://github.com/georust/geo/pull/189)

## 0.7.3

- [Allow coordinates to be more types (not just `Float`s)](https://github.com/georust/geo/pull/187)

## 0.7.2

- [Easy methods to convert a Geometry to the underlying type](https://github.com/georust/geo/pull/184)
- [Map coords inplace](https://github.com/georust/geo/pull/170)
- [Added bearing trait]https://github.com/georust/geo/pull/186)
- [Winding/Orientation for LineStrings](https://github.com/georust/geo/pull/169)

## 0.7.1

- [Add Haversine length algorithm](https://github.com/georust/geo/pull/183)

## 0.7.0

- [Add `Line` to the `Geometry` `enum`](https://github.com/georust/geo/pull/179)
- [Use new bulk-load method for initial R\* Tree population](https://github.com/georust/geo/pull/178)
- [Add PostGIS and GeoJSON integration/conversions](https://github.com/georust/geo/pull/180)

## 0.6.3

- [Initial implementation of a `ClosestPoint` algorithm](https://github.com/georust/geo/pull/167)

## 0.6.2

- [Add a prelude: `use geo::prelude::*`](https://github.com/georust/geo/pull/162)

## 0.6.1

- [Add a `lines` iterator method on `LineString`](https://github.com/georust/geo/pull/160)
- [Implement `Contains<Polygon>` for `Polygon`](https://github.com/georust/geo/pull/159)
- [Correctly check for LineString containment in Polygon](https://github.com/georust/geo/pull/158)

## 0.6.0

- [Remove unnecessary trait bound on `Translate`](https://github.com/georust/geo/pull/148)
- [Topology preserving Visvalingam-Whyatt algorithm](https://github.com/georust/geo/pull/143)
- [Implement `Copy` for `Line`](https://github.com/georust/geo/pull/150)
- [Rewrite `RotatePoint` impls to be generic](https://github.com/georust/geo/pull/153)
- [Add associated return type for `BoundingBox`](https://github.com/georust/geo/pull/156)
- [Add associated return type for `Centroid`](https://github.com/georust/geo/pull/154)

## 0.5.0

- [Reimplement `Translate` trait using `MapCoords`](https://github.com/georust/geo/pull/145)

## 0.4.13

- [Implement Simplification traits for more types](https://github.com/georust/geo/pull/135)
- [Add a MapCoords trait](https://github.com/georust/geo/pull/136)

## 0.4.12

- [Improve robustness when calculating distance from a point to a
  line-segment](https://github.com/georust/geo/pull/139)

## 0.4.11

- [Add `From`, `IntoIterator`, `Into` impls; add doc comments](https://github.com/georust/geo/pull/131)

## 0.4.10

- [Add `Translation` trait.](https://github.com/georust/geo/pull/128)

## 0.4.9

- [Add `Into` trait implementations.](https://github.com/georust/geo/pull/129)

## 0.4.8

- [Add `HaversineDestination` algorithm trait](https://github.com/georust/geo/pull/124)

## 0.4.7

- [Serializing/deserializing via serde](https://github.com/georust/geo/pull/125)

## 0.4.6

- [Fix incorrect usage of `abs_sub`](https://github.com/georust/geo/pull/120)

## 0.4.5

- [Add `Line` type (representing a line segment)](https://github.com/georust/geo/pull/118)

## 0.4.4

- [Quickhull orientation fix](https://github.com/georust/geo/pull/110)
- [Implement distance traits for more geometries](https://github.com/georust/geo/pull/113)
- [Correctly calculate centroid for complex polygons](https://github.com/georust/geo/pull/112)
- [Add `Orient` trait for polygon](https://github.com/georust/geo/pull/108)
- [Add geometry rotation](https://github.com/georust/geo/pull/107)
- [Add extreme point-finding](https://github.com/georust/geo/pull/114)
- [Add contains point impl for bbox](https://github.com/georust/geo/commit/3e00ef94c3d69e6d0b1caab86224469ced9444e6)

## 0.4.3

- [Implement Point to multipart geometry distance methods](https://github.com/georust/geo/pull/104)
- [Fixture cleanup](https://github.com/georust/geo/pull/105)

## 0.4.2

- [Fix Haversine distance implementation bug](https://github.com/georust/geo/pull/101)

## 0.4.1

- [Implement convex hull algorithm](https://github.com/georust/geo/pull/89)

## 0.4.0

- [Implement Haversine algorithm](https://github.com/georust/geo/pull/90)
- [fix when multipolygon composed of two polygons of opposite clockwise](https://github.com/georust/geo/commits/master)
- [Migrate from 'num' to 'num_traits' crate](https://github.com/georust/geo/pull/86)

## 0.3.2

- [Add Visvalingam-Whyatt line-simplification algorithm](https://github.com/georust/geo/pull/84)

## 0.3.1

- [Within Epsilon matcher](https://github.com/georust/geo/pull/82)

## 0.3.0

- [Add named fields for the `Polygon` structure](https://github.com/georust/geo/pull/68)

## 0.2.8

- [Implement `Intersects<Bbox<T>> for Polygon`](https://github.com/georust/geo/pull/76)

## 0.2.7

- [Implement `Intersects<Polygon<T>> for Polygon`](https://github.com/georust/geo/issues/69)

## 0.2.6

- [Add Point to Polygon and Point to LineString distance methods](https://github.com/georust/geo/pull/61)

## 0.2.5

- [Implement LineString simplification](https://github.com/georust/geo/pull/55)

## 0.2.4

- [Performance improvements when iterating over pairs of coordinates](https://github.com/georust/geo/pull/50)

## 0.2.3

- [Add type Bbox and trait BoundingBox](https://github.com/georust/geo/pull/41)

## 0.2.2

- [Add the Length trait and implement Length for LineString and MultiLineString](https://github.com/georust/geo/pull/44)

## 0.2.1

- [Modify area for Polygon to consider also the isles](https://github.com/georust/geo/pull/43)
- [Add area trait to MultiPolygon](https://github.com/georust/geo/pull/43)

## 0.2.0

- [Data structures and traits are now generic (previously all were `f64`)](https://github.com/georust/geo/pull/30)
- [`geo::COORD_PRECISION` is now `f32` (previously was `f64`)](https://github.com/georust/geo/pull/40)

## 0.1.1

- [`Intersects` trait bugfixes](https://github.com/georust/geo/pull/34)

## 0.1.0

- [Add `Area` trait](https://github.com/georust/geo/pull/31)
- [Add `Contains` trait](https://github.com/georust/geo/pull/31)
- [Add `Distance` trait, remove `Point::distance_to`](https://github.com/georust/geo/pull/31)
- [Add `Intersects` trait](https://github.com/georust/geo/pull/31)
- [Implement `Centroid` trait for `MultiPolygon`](https://github.com/georust/geo/pull/31)

## 0.0.7

- [Implement `Centroid` trait, `Point::distance_to` method](https://github.com/georust/geo/pull/24)<|MERGE_RESOLUTION|>--- conflicted
+++ resolved
@@ -10,13 +10,10 @@
   * <https://github.com/georust/geo/pull/1192>
 * Fix `AffineTransform::compose` ordering to be conventional - such that the argument is applied *after* self.
   * <https://github.com/georust/geo/pull/1196>
-<<<<<<< HEAD
 * Add `PreparedGeometry` to speed up repeated `Relate` operations.
   * <https://github.com/georust/geo/pull/1197>
-=======
 * Implement Frechet distance using linear algorithm to avoid `fatal runtime error: stack overflow` and improve overall performances.
   * <https://github.com/georust/geo/pull/1199>
->>>>>>> eadc5346
 
 ## 0.28.0
 
