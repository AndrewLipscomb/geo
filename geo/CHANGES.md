--- conflicted
+++ resolved
@@ -2,18 +2,13 @@
 
 ## unreleased
 
-<<<<<<< HEAD
 * BREAKING: Make `SimplifyVw` naming consistent
   * <https://github.com/georust/geo/pull/957>
-* BREAKING: Update to float_next_after-1.0.0
-  * <https://github.com/georust/geo/pull/952>
-=======
 * Update the `Polygon` implementation of the `Simplify` algorithm to always return `Polygon`s with at least four coordinates.
   * <https://github.com/georust/geo/pull/943>
 * BREAKING: Update to float_next_after-1.0.0
   <https://github.com/georust/geo/pull/952>
 * POSSIBLY BREAKING: Minimum supported version of Rust (MSRV) is now 1.63
->>>>>>> 53ab6060
 
 ## 0.23.1
 
